--- conflicted
+++ resolved
@@ -75,12 +75,8 @@
         {
             var proxy = new PersonProxyStub();
             var service = new BusinessServiceBaseMock(proxy);
-<<<<<<< HEAD
 
             Should.Throw<ConcurrencyException>(() => service.UpdateCommand(new Person() { ID = 1, Version = "2" }).Execute());
-=======
-            service.UpdateCommand(new Person { ID = 1, Version = "2" }).Execute();
->>>>>>> 99290554
         }
 
         [Fact]
@@ -142,12 +138,8 @@
         {
             var proxy = new PersonProxyStub();
             var service = new BusinessServiceBaseMock(proxy);
-<<<<<<< HEAD
 
             await Should.ThrowAsync<ConcurrencyException>(() => service.UpdateCommand(new Person() { ID = 1, Version = "2" }).ExecuteAsync());
-=======
-            await service.UpdateCommand(new Person { ID = 1, Version = "2" }).ExecuteAsync();
->>>>>>> 99290554
         }
 
         [Fact]
